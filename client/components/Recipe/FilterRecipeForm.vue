--- conflicted
+++ resolved
@@ -16,11 +16,8 @@
         { type: 'collection', id: 'ingredients', label: 'Ingredients', value: '', placeholder: 'Type ingredient and hit enter...', collection: [], tooltip: 'Hit enter or press the add button to add individual ingredients to the search filter' },
       ],
       title: 'Filter Recipes',
-<<<<<<< HEAD
-=======
       tooltip: 'Filter to show recipes that contain both the keyword and list of ingredients.',
       refreshRecipes: true,
->>>>>>> 3cf76595
     };
   }
 };
