--- conflicted
+++ resolved
@@ -21,22 +21,10 @@
    */
   static async addOne(owner: Types.ObjectId | string, name: string, quantity: number, unit: string, expiration: string | null, remindDays: number | null): Promise<HydratedDocument<GroceryItem>> {
     const date = new Date();
-<<<<<<< HEAD
-    const expirationDate = expiration ? new Date(expiration) : null;
-    let remindDate = expirationDate ? new Date(expiration) : new Date();
-
-    if (expirationDate) {
-      expirationDate.setMinutes(expirationDate.getMinutes() + expirationDate.getTimezoneOffset());
-      remindDate.setMinutes(remindDate.getMinutes() + remindDate.getTimezoneOffset());
-    }
-    remindDate = expirationDate ? new Date(remindDate.setDate(remindDate.getDate() - remindDays)) : new Date(remindDate.setMonth(remindDate.getMonth() + 1));
-  
-=======
       
     const expirationDate = expiration ? new Date(`${expiration}T00:00:00.000-05:00`) : null;
     const remindDate_ = expirationDate ? new Date(`${expiration}T00:00:00.000-05:00`) : new Date();
     const remindDate = expirationDate ? new Date(remindDate_.setDate(remindDate_.getDate() - remindDays)) : new Date(remindDate_.setMonth(remindDate_.getMonth() + 1));
->>>>>>> def79f2e
     const groceryItem = new GroceryItemModel({
       owner,
       name,
@@ -118,10 +106,10 @@
     const expirationDate = expiration ? new Date(`${expiration}T00:00:00.000-05:00`) : null;
     const remindDate = expirationDate ? new Date(`${expiration}T00:00:00.000-05:00`) : new Date(groceryItem.dateAdded);
 
-    if (expirationDate) {
-      expirationDate.setMinutes(expirationDate.getMinutes() + expirationDate.getTimezoneOffset());
-      remindDate.setMinutes(remindDate.getMinutes() + remindDate.getTimezoneOffset());
-    }
+    // if (expirationDate) {
+    //   expirationDate.setMinutes(expirationDate.getMinutes() + expirationDate.getTimezoneOffset());
+    //   remindDate.setMinutes(remindDate.getMinutes() + remindDate.getTimezoneOffset());
+    // }
 
     // update stored values
     groceryItem.name = name;
