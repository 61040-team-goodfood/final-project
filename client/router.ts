import Vue from 'vue';
import VueRouter from 'vue-router';
import AccountPage from './components/Account/AccountPage.vue';
import GroceryItemsPage from './components/GroceryItem/GroceryItemsPage.vue';
<<<<<<< HEAD
import BasketsPage from './components/Basket/BasketsPage.vue';
=======
import RecipesPage from './components/Recipe/RecipesPage.vue'
>>>>>>> 8e357946
import LoginPage from './components/Login/LoginPage.vue';
import NotFound from './NotFound.vue';
import DummyPage from './components/common/DummyPage.vue';

Vue.use(VueRouter);

const routes = [
  { path: '/', name: 'Home', component: DummyPage },
<<<<<<< HEAD
  {path: '/pantry', name: 'My Pantry', component: GroceryItemsPage},
  {path: '/baskets', name: 'My Baskets', component: BasketsPage},
=======
  { path: '/pantry', name: 'My Pantry', component: GroceryItemsPage},
  { path: '/recipes', name: 'Recipes', component: RecipesPage},
>>>>>>> 8e357946
  { path: '/account', name: 'Account', component: AccountPage },
  { path: '/login', name: 'Login', component: LoginPage },
  { path: '*', name: 'Not Found', component: NotFound }
];

const router = new VueRouter({ routes });

/**
 * Navigation guards to prevent user from accessing wrong pages.
 */
router.beforeEach((to, from, next) => {
  if (router.app.$store) {
    if (to.name === 'Login' && router.app.$store.state.username) {
      next({ name: 'Account' }); // Go to Account page if user navigates to Login and are signed in
      return;
    }

    if (to.name === 'Account' && !router.app.$store.state.username) {
      next({ name: 'Login' }); // Go to Login page if user navigates to Account and are not signed in
      return;
    }
  }

  next();
});

export default router;<|MERGE_RESOLUTION|>--- conflicted
+++ resolved
@@ -2,11 +2,8 @@
 import VueRouter from 'vue-router';
 import AccountPage from './components/Account/AccountPage.vue';
 import GroceryItemsPage from './components/GroceryItem/GroceryItemsPage.vue';
-<<<<<<< HEAD
 import BasketsPage from './components/Basket/BasketsPage.vue';
-=======
 import RecipesPage from './components/Recipe/RecipesPage.vue'
->>>>>>> 8e357946
 import LoginPage from './components/Login/LoginPage.vue';
 import NotFound from './NotFound.vue';
 import DummyPage from './components/common/DummyPage.vue';
@@ -15,13 +12,9 @@
 
 const routes = [
   { path: '/', name: 'Home', component: DummyPage },
-<<<<<<< HEAD
   {path: '/pantry', name: 'My Pantry', component: GroceryItemsPage},
   {path: '/baskets', name: 'My Baskets', component: BasketsPage},
-=======
-  { path: '/pantry', name: 'My Pantry', component: GroceryItemsPage},
   { path: '/recipes', name: 'Recipes', component: RecipesPage},
->>>>>>> 8e357946
   { path: '/account', name: 'Account', component: AccountPage },
   { path: '/login', name: 'Login', component: LoginPage },
   { path: '*', name: 'Not Found', component: NotFound }
