--- conflicted
+++ resolved
@@ -51,11 +51,7 @@
        */
       state.username = username;
     },
-<<<<<<< HEAD
     updatePantryItems(state, pantryItems) {
-=======
-    updateGroceryItems(state, groceryItems) {
->>>>>>> 6164d139
       /**
        * Update the stored pantry items to the provided ones.
        * @param pantryItems - pantry items to store
@@ -66,11 +62,7 @@
       state.keyword = filter.keyword;
       state.ingredients = [...filter.ingredients];
     },
-<<<<<<< HEAD
-    async refreshPantryItems(state, inPantry) {
-=======
     async refreshGroceryItems(state, inPantry) {
->>>>>>> 6164d139
       /**
        * Request the server for the currently available pantry items.
        * @param inPantry - boolean denoting whether to filter items by currently in pantry
