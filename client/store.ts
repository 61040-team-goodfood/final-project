import Vue from 'vue';
import Vuex from 'vuex';
import createPersistedState from 'vuex-persistedstate';

Vue.use(Vuex);

/**
 * Storage for data that needs to be accessed from various components.
 */
const store = new Vuex.Store({
  state: {
<<<<<<< HEAD
    // inPantry: true, // Status to filter shown items by (true = in pantry, false = in history)
    groceryItems: [], // All groceryItems created in the app
=======
>>>>>>> 56876d31
    username: null, // Username of the logged in user
    alerts: {}, // Blobal success/error messages encountered during submissions to non-visible forms
    units: [
      'count',
      'mL',
      'L',
      'tsp',
      'tbsp',
      'fl oz',
      'c',
      'pt',
      'qt',
      'gal',
      'mg',
      'g',
      'kg',
      'lb',
      'oz'
    ], // Fixed list of units
    baskets: [
      'basket1',
      'basket2'
    ] // Make API call to populate, fixed list for now
  },
  mutations: {
    alert(state, payload) {
      /**
       * Add a new message to the global alerts.
       */
      Vue.set(state.alerts, payload.message, payload.status);
      setTimeout(() => {
        Vue.delete(state.alerts, payload.message);
      }, 3000);
    },
    setUsername(state, username) {
      /**
       * Update the stored username to the specified one.
       * @param username - new username to set
       */
      state.username = username;
<<<<<<< HEAD
    },
    // updateFilter(state, inPantry) {
    //   /**
    //    * Update the stored grocery items filter to the specified one.
    //    * @param inPantry - Status of the grocery tiems to filter by
    //    */
    //   state.inPantry = inPantry;
    // },
    updateGroceryItems(state, groceryItems) {
      /**
       * Update the stored grocery items to the provided ones.
       * @param groceryItems - grocery items to store
       */
      state.groceryItems = groceryItems;
    },
    async refreshGroceryItems(state, inPantry) {
      /**
       * Request the server for the currently available freets.
       * @param inPantry - boolean denoting whether to filter items by currently in pantry
       */
      const url = `/api/groceryItems?status=${inPantry}`;
      const res = await fetch(url).then(async r => r.json());
      state.groceryItems = res;
=======
>>>>>>> 56876d31
    }
  },
  // Store data across page refreshes, only discard on browser close
  plugins: [createPersistedState()]
});

export default store;<|MERGE_RESOLUTION|>--- conflicted
+++ resolved
@@ -9,11 +9,8 @@
  */
 const store = new Vuex.Store({
   state: {
-<<<<<<< HEAD
     // inPantry: true, // Status to filter shown items by (true = in pantry, false = in history)
     groceryItems: [], // All groceryItems created in the app
-=======
->>>>>>> 56876d31
     username: null, // Username of the logged in user
     alerts: {}, // Blobal success/error messages encountered during submissions to non-visible forms
     units: [
@@ -54,7 +51,6 @@
        * @param username - new username to set
        */
       state.username = username;
-<<<<<<< HEAD
     },
     // updateFilter(state, inPantry) {
     //   /**
@@ -78,11 +74,8 @@
       const url = `/api/groceryItems?status=${inPantry}`;
       const res = await fetch(url).then(async r => r.json());
       state.groceryItems = res;
-=======
->>>>>>> 56876d31
     }
   },
-  // Store data across page refreshes, only discard on browser close
   plugins: [createPersistedState()]
 });
 
