--- conflicted
+++ resolved
@@ -8,11 +8,7 @@
 import dotenv from 'dotenv';
 import * as userValidator from '../server/user/middleware';
 import {userRouter} from '../server/user/router';
-<<<<<<< HEAD
-import {freetRouter} from '../server/freet/router';
 import {groceryItemRouter} from '../server/groceryItem/router';
-=======
->>>>>>> c97b074b
 import MongoStore from 'connect-mongo';
 
 // Load environmental variables
@@ -73,11 +69,7 @@
 
 // Add routers from routes folder
 app.use('/api/users', userRouter);
-<<<<<<< HEAD
-app.use('/api/freets', freetRouter);
 app.use('/api/groceryItems', groceryItemRouter);
-=======
->>>>>>> c97b074b
 
 // Catch all the other routes and display error message
 app.all('*', (req: Request, res: Response) => {
